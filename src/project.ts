--- conflicted
+++ resolved
@@ -1,17 +1,9 @@
-<<<<<<< HEAD
-import { Program, UserProfileData } from "./types/data";
-import { formatDate } from "./util/text-util";
-import { PREFIX, DARK_THEME } from "./types/names";
-import { querySelectorPromise } from "./util/promise-util";
-import { getCSRF } from "./util/cookie-util";
-=======
 import { Program } from "./types/data";
 import { KAdefine } from "./extension";
 import { formatDate } from "./util/text-util";
 import { PREFIX, DARK_THEME } from "./types/names";
 import { querySelectorPromise } from "./util/promise-util";
 import { BUTTON_CLASSES } from "./buttons";
->>>>>>> 90424655
 import monokai from "../styles/ace-themes/monokai.css";
 import textmate from "../styles/ace-themes/textmate.css";
 
@@ -297,8 +289,4 @@
 
 darkTheme();
 
-<<<<<<< HEAD
-export { addProgramDates, hideEditor, keyboardShortcuts, darkToggleButton, replaceVoteButton };
-=======
-export { addProgramInfo, hideEditor, keyboardShortcuts, darkToggleButton, checkHiddenOrDeleted, addProgramAuthorHoverCard };
->>>>>>> 90424655
+export { addProgramInfo, hideEditor, keyboardShortcuts, darkToggleButton, checkHiddenOrDeleted, addProgramAuthorHoverCard };