import { Extension, getKaid } from "./extension";
import { Program, UsernameOrKaid } from "./types/data";
import { commentsButtonEventListener, commentsAddEditUI } from "./comment-data";
import { addProgramFlags } from "./flag";
import { addReportButton, addReportButtonDiscussionPosts, addProfileReportButton } from "./report";
import { addUserInfo, addLocationInput } from "./profile";
<<<<<<< HEAD
import { addProgramDates, hideEditor, keyboardShortcuts, darkToggleButton, replaceVoteButton } from "./project";
=======
import { addProgramInfo, hideEditor, keyboardShortcuts, darkToggleButton, checkHiddenOrDeleted, addProgramAuthorHoverCard } from "./project";
import { addLinkButton, replaceVoteButton } from "./buttons";
>>>>>>> 90424655
import { deleteNotifButtons, updateNotifIndicator } from "./notif";

class ExtensionImpl extends Extension {
	async onProgramPage (program: Program) {
<<<<<<< HEAD
		const kaid = await getKaid();
		addProgramFlags(program, kaid || "");
		addProgramDates(program, kaid || "");
		replaceVoteButton(program);
		if (kaid) {
			addReportButton(program, kaid);
		}
=======
>>>>>>> 90424655
		hideEditor(program);
		keyboardShortcuts(program);
		addProgramAuthorHoverCard(program);
		darkToggleButton();
	}
	async onProgramAboutPage (program: Program) {
		const kaid = await getKaid() as string;
		addReportButton(program, kaid);
		addProgramInfo(program, kaid);
		addProgramFlags(program, kaid);
		addLinkButton(program);
		replaceVoteButton(program);
	}
	async onRepliesPage (uok: UsernameOrKaid) {
		const kaid = await getKaid();
		commentsButtonEventListener(uok, kaid);
		console.info("On replies page");
	}
	async onProfilePage (uok: UsernameOrKaid) {
		const kaid = await getKaid();
		if (kaid) {
			addProfileReportButton(uok, kaid);
		}
		addUserInfo(uok);
	}
	onHomePage (uok: UsernameOrKaid) {
		addLocationInput(uok);
	}
	onDetailedDiscussionPage (focusId: string, focusKind: string) {
		setInterval(addReportButtonDiscussionPosts.bind(null, focusId, focusKind), 100);
		setInterval(commentsAddEditUI.bind(null, focusId, focusKind), 100);
		console.info("On detailed discussion page");
	}
	onHotlistPage () {
		console.info("On the hotlist");
	}
	onPage () {
		deleteNotifButtons();
		updateNotifIndicator();
	}
	onNewProgramPage () {
		darkToggleButton();
	}
	onProgram404Page () {
		checkHiddenOrDeleted();
	}
}

export { ExtensionImpl };<|MERGE_RESOLUTION|>--- conflicted
+++ resolved
@@ -4,26 +4,12 @@
 import { addProgramFlags } from "./flag";
 import { addReportButton, addReportButtonDiscussionPosts, addProfileReportButton } from "./report";
 import { addUserInfo, addLocationInput } from "./profile";
-<<<<<<< HEAD
-import { addProgramDates, hideEditor, keyboardShortcuts, darkToggleButton, replaceVoteButton } from "./project";
-=======
 import { addProgramInfo, hideEditor, keyboardShortcuts, darkToggleButton, checkHiddenOrDeleted, addProgramAuthorHoverCard } from "./project";
 import { addLinkButton, replaceVoteButton } from "./buttons";
->>>>>>> 90424655
 import { deleteNotifButtons, updateNotifIndicator } from "./notif";
 
 class ExtensionImpl extends Extension {
 	async onProgramPage (program: Program) {
-<<<<<<< HEAD
-		const kaid = await getKaid();
-		addProgramFlags(program, kaid || "");
-		addProgramDates(program, kaid || "");
-		replaceVoteButton(program);
-		if (kaid) {
-			addReportButton(program, kaid);
-		}
-=======
->>>>>>> 90424655
 		hideEditor(program);
 		keyboardShortcuts(program);
 		addProgramAuthorHoverCard(program);
